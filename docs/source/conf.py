--- conflicted
+++ resolved
@@ -13,24 +13,11 @@
 import os
 import sys
 
-<<<<<<< HEAD
-sys.path.insert(0, os.path.abspath('.'))  # Adds the directory containing conf.py to sys.path
-sys.path.insert(0, os.path.abspath("../../"))
-sys.path.insert(0, os.path.abspath("../../core"))
-sys.path.insert(0, os.path.abspath("../../components"))
-=======
 
-# sys.path.insert(0, os.path.abspath("."))
-# sys.path.insert(0, os.path.abspath(".."))
-# sys.path.insert(0, os.path.abspath("../.."))
 sys.path.insert(0, os.path.abspath("../../"))
 sys.path.insert(0, os.path.abspath("../../core"))
 sys.path.insert(0, os.path.abspath("../../components"))
 sys.path.insert(0, os.path.abspath("../../eval"))
-# sys.path.insert(0, os.path.abspath(".."))
-# sys.path.insert(0, os.path.abspath("../core"))
-# sys.path.insert(0, os.path.abspath("../components"))
->>>>>>> a74a1ac4
 
 
 # -- Project information -----------------------------------------------------
@@ -75,22 +62,16 @@
 
 # The theme to use for HTML and HTML Help pages.  See the documentation for
 # a list of builtin themes.
-<<<<<<< HEAD
 
 html_theme = "pydata_sphinx_theme"
 
 
 html_logo = "../../images/sylphAI-logo.jpg"
-=======
-#
-html_theme = "sphinx_rtd_theme"
->>>>>>> a74a1ac4
-
 
 # These options are for the sphinx_rtd_theme
 html_theme_options = {
     "collapse_navigation": False,
-    # "sticky_navigation": True,  # Ensures the sidebar stays at the top of the page
+# "sticky_navigation": True,  # Ensures the sidebar stays at the top of the page
     "navigation_depth": 8,  # Controls how many headers are shown in the sidebar
     # "includehidden": True,
     # "titles_only": False,
@@ -101,8 +82,6 @@
             "icon": "fa-brands fa-discord",
         },]
 }
-
-
 # Add any paths that contain custom static files (such as style sheets) here,
 # relative to this directory. They are copied after the builtin static files,
 # so a file named "default.css" will overwrite the builtin "default.css".

/* custom.css */

:root {
    --pst-color-info: 23, 162, 184;
    --pst-color-logo: #2EB5EB;
    --bs-gray-500:#adb5bd;


}
.theme-switch-button {
  display: none;
}
.theme-version {
  display: none;
}
.bd-sidebar-primary {
  width: 100%; /* Full width by default */
}

/* Adjust width for larger screens */
@media (min-width: 768px) { /* Example breakpoint for tablets and larger */
  .bd-sidebar-primary {
      width: 270px; /* Adjust the width for larger screens */
  }
}
.pre {
  color: #0a7d91; /* Change the color of ```` blocks */
}
/* hide on this page */
/* #pst-page-navigation-heading-2 {
  display: none;
}  */



/* .copyright {
  text-align: center;
} */
p {
    font-size: 0.9em;
    margin-bottom: 1.15rem;
  }

html[data-theme=light] {
    --pst-color-secondary: #3d3d3d; /*change the secondary color, header link to gray */
    --pst-color-link-hover: #25262; /*change the side bar link color to black */
    --pst-color-table-row-hover-bg: #f8f9fa; /*change the table row hover color to light gray */
    --sd-color-secondary: gray; /*change the secondary color to black */
    --sd-color-secondary-highlight: gray; /*change the secondary highlight color to black */
  }

.bd-main .bd-content .bd-article-container {
    max-width: 100%;  /* default is 60em */
  }

h1{
    font-size: 2rem; /* make the h1 in the code smaller */
}
/* .bd-page-width {
    max-width: 100%;
  } */

.sig-name {
    color: black; /* set the class name and attributes to black */
}
.caption-text {
  font-size: 14px;  /* Sets the smallest font size */
  color: gray;     /* Sets the color to gray */
}
.bd-links__title {
  /* remove the "section navigation" string*/
  display: none;
}

table {
  width: auto; /* Override fit-content which breaks Styler user guide ipynb */
}

/* Main index page overview cards */

.intro-card {
  padding: 30px 10px 20px 10px;
}

.intro-card .sd-card-img-top {
  margin: 10px;
  height: 52px;
  background: none !important;
}

.intro-card .sd-card-title {
  color: var(--pst-color-primary);
  font-size: var(--pst-font-size-h5);
  padding: 1rem 0rem 0.5rem 0rem;
}

.intro-card .sd-card-footer {
  border: none !important;
}

.intro-card .sd-card-footer p.sd-card-text {
  max-width: 220px;
  margin-left: auto;
  margin-right: auto;
}

.intro-card .sd-btn-secondary {
  background-color: #6c757d !important;
  border-color: #6c757d !important;
}

.intro-card .sd-btn-secondary:hover {
  background-color: #5a6268 !important;
  border-color: #545b62 !important;
}

.card, .card img {
  background-color: var(--pst-color-background);
}

/* Remove hover effect from table rows */
table tr:hover {
  background-color: transparent !important;
}
/* .bd-header-announcement{
  display: none;

<<<<<<< HEAD
/* Navigation bar style*/
=======
} */
.announcement-banner {
  background-color: #7acef0; /* Deep purple background */
  color: white; /* White text color */
  padding: 10px 20px; /* Padding inside the banner */
  position: fixed; /* Make it fixed at the top */
  width: 100%; /* Full width */
  z-index: 1000; /* Make sure it's on top of other content */
  top: 0; /* Stick to the top */
  left: 0; /* Align to the left */
  text-align: center; /* Center the text */
}

.announcement-banner p {
  margin: 0; /* Remove default margin */
  color: white; /* White text color */
  display: inline; /* Display inline with the button */
}

.announcement-banner a {
  color: white !important;  /* Ensures that this color override takes precedence */
}

.announcement-banner button {
  background: none;
  border: none;
  color: white;
  font-size: large;
  cursor: pointer;
  float: right; /* Align the button to the right */
}

.bd-header-announcement,
.bd-header-announcement__content {
    background-color: transparent; /* Make background transparent */
    padding: 0; /* Remove padding if any */
    margin: 0; /* Remove margin if any */
}

>>>>>>> 338ffbf1
.navbar-header-items__end {
  display: flex;
  align-items: center;
}

.navbar-icon-links {
  display: flex;
  align-items: center;
  margin-right: 1rem; /* Adjust as needed */
}

.search-container {
  flex: 1;
  display: flex;
  justify-content: flex-end;
}

.DocSearch-Button {
  display: flex;
  align-items: center;
  padding: 0.5rem 1rem;
  border: 1px solid #ddd;
  border-radius: 4px;
  background-color: #fff;
  color: #494a49;
  cursor: pointer;
}

.DocSearch-Button-Container {
  display: flex;
  align-items: center;
  margin-right: 0.5rem;
}

.DocSearch-Button-Placeholder {
  margin-left: 0.5rem;
}

/* Hide the duplicate search button */
.search-button-field {
  display: none !important;
}

/* Default banner layout */
.announcement-banner {
  background-color: #7acef0; /* Light blue background */
  color: white; /* White text color */
  padding: 10px 20px;
  position: fixed; /* Fixed at the top */
  width: 100%; /* Full width */
  z-index: 1000; /* Make sure it's on top of other content */
  top: 0; /* Stick to the top */
  left: 0; /* Align to the left */
  text-align: center; /* Center the text */
  display: flex; /* Use Flexbox for layout */
  align-items: center; /* Center items vertically */
  justify-content: center; /* Center content horizontally */
  box-sizing: border-box; /* Ensure padding is included in width calculation */
  flex-wrap: nowrap; /* No wrapping */
  font-size: 18px; /* Adjust font size for smaller screens */
}

.announcement-banner p {
  margin: 0; /* Remove default margin */
  color: white; /* White text color */
  flex: 0 1 auto; /* Do not allow the text to take up all available space */
  word-wrap: break-word; /* Ensure long words break and wrap */
  text-align: center; /* Center text */
  font-size: 18px; /* Adjust font size for smaller screens */
}

.announcement-banner a {
  color: white !important; /* Ensures that this color override takes precedence */
}

.announcement-banner button {
  background: none;
  border: none;
  color: white;
  font-size: 18px;
  cursor: pointer;
  flex-shrink: 0; /* Prevent the button from shrinking */
  display: flex;
  align-items: center; /* Center the button vertically */
  margin-left: 10px; /* Space between text and button */
}

.bd-header-announcement,
.bd-header-announcement__content {
  background-color: transparent; /* Make background transparent */
  padding: 0; /* Remove padding if any */
  margin: 0; /* Remove margin if any */
}

/* Override styles for medium screens */
@media (max-width: 1200px) {
  .announcement-banner {
    flex-direction: row; /* Row layout for medium screens */
    align-items: center; /* Align items to the center */
  }

  .announcement-banner p {
    text-align: center; /* Center text */
    width: auto; /* Automatic width for text */
  }

  .announcement-banner button {
    margin-left: 10px; /* Add left margin */
  }
}

/* Adjustments for even smaller screens */
@media (max-width: 600px) {
  .announcement-banner {
    font-size: 14px; /* Adjust font size for smaller screens */
  }

  .announcement-banner button {
    font-size: 14px; /* Adjust button size for smaller screens */
  }

  .announcement-banner p {
    font-size: 14px; /* Adjust text size for smaller screens */
  }
}

/* Adjustments for smallest screens */
@media (max-width: 500px) {
  .announcement-banner {
    font-size: 10px; /* Further adjust font size for smaller screens */
  }

  .announcement-banner button {
    font-size: 10px; /* Further adjust button size for smaller screens */
  }

  .announcement-banner p {
    font-size: 10px; /* Further adjust text size for smaller screens */
  }
}

@media (max-width: 380px) {
  .announcement-banner {
    font-size: 8px; /* Further adjust font size for smallest screens */
  }

  .announcement-banner button {
    font-size: 8px; /* Further adjust button size for smallest screens */
  }

  .announcement-banner p {
    font-size: 8px; /* Further adjust text size for smallest screens */
  }
}<|MERGE_RESOLUTION|>--- conflicted
+++ resolved
@@ -125,49 +125,7 @@
 /* .bd-header-announcement{
   display: none;
 
-<<<<<<< HEAD
 /* Navigation bar style*/
-=======
-} */
-.announcement-banner {
-  background-color: #7acef0; /* Deep purple background */
-  color: white; /* White text color */
-  padding: 10px 20px; /* Padding inside the banner */
-  position: fixed; /* Make it fixed at the top */
-  width: 100%; /* Full width */
-  z-index: 1000; /* Make sure it's on top of other content */
-  top: 0; /* Stick to the top */
-  left: 0; /* Align to the left */
-  text-align: center; /* Center the text */
-}
-
-.announcement-banner p {
-  margin: 0; /* Remove default margin */
-  color: white; /* White text color */
-  display: inline; /* Display inline with the button */
-}
-
-.announcement-banner a {
-  color: white !important;  /* Ensures that this color override takes precedence */
-}
-
-.announcement-banner button {
-  background: none;
-  border: none;
-  color: white;
-  font-size: large;
-  cursor: pointer;
-  float: right; /* Align the button to the right */
-}
-
-.bd-header-announcement,
-.bd-header-announcement__content {
-    background-color: transparent; /* Make background transparent */
-    padding: 0; /* Remove padding if any */
-    margin: 0; /* Remove margin if any */
-}
-
->>>>>>> 338ffbf1
 .navbar-header-items__end {
   display: flex;
   align-items: center;
